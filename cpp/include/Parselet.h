--- conflicted
+++ resolved
@@ -7,12 +7,8 @@
 
 class Node;
 
-<<<<<<< HEAD
+// MSVC: error C2338: The C++ Standard forbids containers of const elements because allocator<const T> is ill-formed.
 using NodePtr = std::unique_ptr<Node>;
-=======
-// MSVC: error C2338: The C++ Standard forbids containers of const elements because allocator<const T> is ill-formed.
-using NodePtr = std::shared_ptr<Node>;
->>>>>>> 4cc5fe0a
 
 //
 // Classes that derive from Parselet are responsible for parsing specific kinds of syntax
