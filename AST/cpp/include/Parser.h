--- conflicted
+++ resolved
@@ -51,9 +51,6 @@
     size_t OperatorDepth;
     precedence_t Precedence;
     bool ColonFlag1;
-<<<<<<< HEAD
-    // InternalMinusNode stop-gap
-    bool InfixPlusFlag;
     
     bool isGroupTopLevel() {
         return GroupDepth == 0;
@@ -62,8 +59,6 @@
     bool isOperatorTopLevel() {
         return OperatorDepth == 0;
     }
-=======
->>>>>>> 20aa03bc
 };
 
 class Parser {
@@ -95,14 +90,10 @@
     Parser();
     
     void init();
-<<<<<<< HEAD
     
-    Token nextToken(ParserContext Ctxt, NextTokenPolicy policy);
-=======
     void deinit();
 
-    Token nextToken(NextTokenPolicy policy = POLICY_DEFAULT);
->>>>>>> 20aa03bc
+    Token nextToken(ParserContext Ctxt, NextTokenPolicy policy);
     
     Token tryNextToken(ParserContext Ctxt, NextTokenPolicy policy);
     
