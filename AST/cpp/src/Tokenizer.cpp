
#include "Tokenizer.h"

#include "CharacterDecoder.h"
#include "CodePoint.h"
#include "LongNameMap.h"

#include <iomanip>
#include <cassert>


Tokenizer::Tokenizer() : _symbolifyNextToken(false), _fileifyNextToken(false), cur(TOKEN_UNKNOWN), currentCached(false), characterQueue(),
    _currentWLCharacter(0), _currentSourceLocation{0, 0}, String(), Issues() {}

void Tokenizer::init(bool skipFirstLine) {

    auto c = nextWLCharacter();

    if (skipFirstLine) {
        while (true) {
            if (c == WLCharacter('\n')) {
                c = nextWLCharacter();
                break;
            } else if (c == WLCHARACTER_EOF) {
                c = nextWLCharacter();
                break;
            } else {
                c = nextWLCharacter();
            }
        }
    }
}

Token Tokenizer::nextToken() {
    
    assert(String.str().empty());
    
    TheSourceManager->setTokenStart();
    
    if (_symbolifyNextToken || _fileifyNextToken) {
        
        cur = handleString();
        
        TheSourceManager->setTokenEnd();
        
        return cur;
    }
    
    auto c = currentWLCharacter();
    
    if (c.isAlpha()) {
        
        cur = handleSymbol();
        
    } else if (c == WLCharacter('$') || c == WLCharacter('`')) {
        
        cur = handleSymbol();
        
    } else if (c == WLCharacter('"')) {
        
        cur = handleString();
        
    } else if (c.isDigit()) {
        
        cur = handleNumber();
        
    } else if (c == WLCharacter('\n')) {
        
        String.put(c.to_char());
        
        c = nextWLCharacter();
        
        cur = TOKEN_NEWLINE;
        
    } else if (c == WLCharacter(' ') || c == WLCharacter('\t') || c == WLCharacter('\r')) {
        
        while (c == WLCharacter(' ') || c == WLCharacter('\t') || c == WLCharacter('\r')) {
            
            String.put(c.to_char());
            
            c = nextWLCharacter();
        }
        
        cur = TOKEN_SPACE;
        
    } else if (c == WLCharacter('.')) {
        
        cur = handleDot();
        
    } else if (c.isPunctuation() && c != WLCharacter('\\')) {
        
        cur = handleOperator();
        
    } else if (c.isLinearSyntax()) {
        
        cur = handleLinearSyntax();
        
    } else if (c == WLCharacter(EOF)) {
        
        TheSourceManager->setEOF();
        
        cur = TOKEN_EOF;
    }
    //
    // Everything else involving Unicode or errors
    //
    else if (c.isLetterlikeCharacter()) {
        
        cur = handleSymbol();
        
    } else if (c.isSpaceCharacter()) {
        
        String << c.string();
        
        c = nextWLCharacter();
        
        cur = TOKEN_SPACE;
        
    } else if (c.isNewlineCharacter()) {
        
        String << c.string();
        
        c = nextWLCharacter();
        
        cur = TOKEN_NEWLINE;
        
    } else if (c.isCommaCharacter()) {
        
        String << c.string();
        
        c = nextWLCharacter();
        
        cur = TOKEN_OPERATOR_COMMA;
        
    } else if (c.isOperatorCharacter()) {
        
        cur = handleOperator();
        
    } else {
        
        String << c.string();
        
        // Clear Issues
        auto Tmp = TheCharacterDecoder->getIssues();
        
        std::copy(Tmp.begin(), Tmp.end(), std::back_inserter(Issues));
        
        c = nextWLCharacter();
        
        cur = TOKEN_ERROR_UNHANDLEDCHARACTER;
    }
    
    TheSourceManager->setTokenEnd();
    
    return cur;
}

WLCharacter Tokenizer::nextWLCharacter(NextCharacterPolicy policy) {
    
    currentCached = false;
    
    if (!characterQueue.empty()) {
        
        auto p = characterQueue[0];
        
        auto c = p.first;
        
        // erase first
        characterQueue.erase(characterQueue.begin());
        
        return c;
    }
    
    return TheCharacterDecoder->nextWLCharacter(policy);
}

WLCharacter Tokenizer::currentWLCharacter() {

    if (currentCached) {
        
        return _currentWLCharacter;
    }

   auto c = TheCharacterDecoder->currentWLCharacter();

   return c;
}

void Tokenizer::setCurrentWLCharacter(WLCharacter current, SourceLocation Loc) {
    
    _currentWLCharacter = current;
    _currentSourceLocation = Loc;
    currentCached = true;
}

Token Tokenizer::currentToken() {
    
    assert(cur != TOKEN_UNKNOWN);
    
    return cur;
}

Token Tokenizer::handleLinearSyntax() {
    
    auto c = currentWLCharacter();

    String << c.string();
    
    Token Operator;
    
    switch (c.to_point()) {
        case CODEPOINT_LINEARSYNTAX_BANG:
            Operator = TOKEN_OPERATOR_LINEARSYNTAX_BANG;
            break;
        case CODEPOINT_LINEARSYNTAX_OPENPAREN:
            Operator = TOKEN_OPERATOR_LINEARSYNTAX_OPENPAREN;
            break;
        case CODEPOINT_LINEARSYNTAX_STAR:
            Operator = TOKEN_OPERATOR_LINEARSYNTAX_STAR;
            break;
        case CODEPOINT_LINEARSYNTAX_CLOSEPAREN:
            Operator = TOKEN_OPERATOR_LINEARSYNTAX_CLOSEPAREN;
            break;
        case CODEPOINT_LINEARSYNTAX_AT:
            Operator = TOKEN_OPERATOR_LINEARSYNTAX_AT;
            break;
        case CODEPOINT_LINEARSYNTAX_CARET:
            Operator = TOKEN_OPERATOR_LINEARSYNTAX_CARET;
            break;
        case CODEPOINT_LINEARSYNTAX_UNDER:
            Operator = TOKEN_OPERATOR_LINEARSYNTAX_UNDER;
            break;
        case CODEPOINT_LINEARSYNTAX_PERCENT:
            Operator = TOKEN_OPERATOR_LINEARSYNTAX_PERCENT;
            break;
        case CODEPOINT_LINEARSYNTAX_AMP:
            Operator = TOKEN_OPERATOR_LINEARSYNTAX_AMP;
            break;
        case CODEPOINT_LINEARSYNTAX_SLASH:
            Operator = TOKEN_OPERATOR_LINEARSYNTAX_SLASH;
            break;
        case CODEPOINT_LINEARSYNTAX_PLUS:
            Operator = TOKEN_OPERATOR_LINEARSYNTAX_PLUS;
            break;
        case CODEPOINT_LINEARSYNTAX_BACKTICK:
            Operator = TOKEN_OPERATOR_LINEARSYNTAX_BACKTICK;
            break;
        case CODEPOINT_LINEARSYNTAX_SPACE:
            Operator = TOKEN_OPERATOR_LINEARSYNTAX_SPACE;
            break;
        default:
            assert(false);
            Operator = TOKEN_ERROR_UNHANDLEDCHARACTER;
            break;
    }
    
    c = nextWLCharacter();

    return Operator;
}

Token Tokenizer::handleComment() {
    // comment is already started
    
    auto c = currentWLCharacter();

    assert(c == WLCharacter('*'));
    
    String.put('*');
    
    auto depth = 1;

    c = nextWLCharacter(INSIDE_COMMENT);
    
    if (c == WLCHARACTER_EOF) {
        return TOKEN_ERROR_UNTERMINATEDCOMMENT;
    }
    
    while (true) {
        
        if (c == WLCharacter('(')) {
            
            String.put(c.to_char());
            
            c = nextWLCharacter(INSIDE_COMMENT);
            
            if (c == WLCHARACTER_EOF) {
                return TOKEN_ERROR_UNTERMINATEDCOMMENT;
            }
            
            if (c == WLCharacter('*')) {
                
                String.put(c.to_char());
                
                c = nextWLCharacter(INSIDE_COMMENT);
                
                if (c == WLCHARACTER_EOF) {
                    return TOKEN_ERROR_UNTERMINATEDCOMMENT;
                }
                
                depth = depth + 1;
            }
            
        } else if (c == WLCharacter('*')) {
            
            String.put(c.to_char());

            c = nextWLCharacter(INSIDE_COMMENT);
            
            if (c == WLCHARACTER_EOF) {
                return TOKEN_ERROR_UNTERMINATEDCOMMENT;
            }
            
            if (c == WLCharacter(')')) {
                
                String.put(c.to_char());

                // This comment is closing
                
                depth = depth - 1;
                
                if (depth == 0) {
                    
                    // Leaving comments, make sure to grab next character
                    
                    c = nextWLCharacter();
                    
                    break;
                    
                } else {
                    
                    c = nextWLCharacter(INSIDE_COMMENT);
                    
                    if (c == WLCHARACTER_EOF) {
                        return TOKEN_ERROR_UNTERMINATEDCOMMENT;
                    }
                }
            }
            
        } else {
            
            //
            // Do not use String.put(c.to_char()); here because c may not be a char
            //
            
            String << c.string();
            
            // Clear Issues
            // We do not care about issues inside of comments
            TheCharacterDecoder->getIssues();
            
            c = nextWLCharacter(INSIDE_COMMENT);
            
            if (c == WLCHARACTER_EOF) {
                return TOKEN_ERROR_UNTERMINATEDCOMMENT;
            }
        }
        
    } // while

    return TOKEN_COMMENT;
}

//
// a segment is: [a-z$]([a-z]$[0-9])*
// a symbol is: (segment)?(`segment)*
//
Token Tokenizer::handleSymbol() {
    
    auto c = currentWLCharacter();

    assert(c == WLCharacter('`') || c.isAlphaOrDollar() || c.isLetterlikeCharacter());
    
    if (c.isAlphaOrDollar() || c.isLetterlikeCharacter()) {
        handleSymbolSegment();
    }
    
    c = currentWLCharacter();
    
    while (c == WLCharacter('`')) {
        
        String.put(c.to_char());
        
        c = nextWLCharacter();
        
        if (c.isAlphaOrDollar() || c.isLetterlikeCharacter()) {
            handleSymbolSegment();
        } else {
            
            return TOKEN_ERROR_UNHANDLEDCHARACTER;
        }
        
        c = currentWLCharacter();
        
    } // while
    
    return TOKEN_SYMBOL;
}

void Tokenizer::handleSymbolSegment() {
    
    auto c = currentWLCharacter();

    assert(c.isAlphaOrDollar() || c.isLetterlikeCharacter());
    
    if (c.isAlphaOrDollar()) {
        
        String.put(c.to_char());
        
        c = nextWLCharacter();
        
    } else {
        
        if (c.isStrangeLetterlikeCharacter()) {
            
            auto Span = TheSourceManager->getWLCharacterSpan();
            
            auto Issue = SyntaxIssue(TAG_STRANGECHARACTER, "Strange character in symbol: " + c.string(), SEVERITY_ERROR, Span);

            Issues.push_back(Issue);
        }
        
        String << c.string();
        
        c = nextWLCharacter();
    }
    
    while (true) {
        
        if (c.isDigitOrAlphaOrDollar()) {
            
            String.put(c.to_char());
            
            c = nextWLCharacter();
            
        } else if (c.isLetterlikeCharacter()) {
            
            if (c.isStrangeLetterlikeCharacter()) {
                
                auto Span = TheSourceManager->getWLCharacterSpan();
                
                auto Issue = SyntaxIssue(TAG_STRANGECHARACTER, "Strange character in symbol: " + c.string(), SEVERITY_ERROR, Span);

                Issues.push_back(Issue);
            }
            
            String << c.string();
            
            c = nextWLCharacter();
            
        } else {
            break;
        }
        
    } // while
}

Token Tokenizer::handleString() {
    
    auto c = currentWLCharacter();
    
    if (c.to_point() == '"') {
        if (c.isEscaped()) {
            
            String << c.string();
            
            c = nextWLCharacter();
            
            return TOKEN_ERROR_UNHANDLEDCHARACTER;
        }
    } else if (_fileifyNextToken) {
        // first eat the whitespace
        while (c == WLCharacter(' ') || c == WLCharacter('\t') || c == WLCharacter('\n')) {
            c = nextWLCharacter(INSIDE_STRING);
        }
    } else if (_symbolifyNextToken) {
        ;
    } else {
        assert(false);
    }
    
    if (_symbolifyNextToken && c != WLCharacter('"')) {
        
        //
        // magically turn into a string
        //
        
        if (c.isAlphaOrDollar() || c.isLetterlikeCharacter()) {
            
            handleSymbolSegment();
            
            _symbolifyNextToken = false;
            
            return TOKEN_STRING;
            
        } else {
            
            //
            // Something like a::EOF
            //
            
            _symbolifyNextToken = false;
            
            return TOKEN_ERROR_EMPTYSTRING;
        }
        
    } else if (_fileifyNextToken && c != WLCharacter('"')) {
        
        //
        // magically turn into a string
        //
        
        auto empty = true;
        while (true) {
            
            //
            // tutorial/OperatorInputForms
            //
            // File Names
            //
            // Any file name can be given in quotes after <<, >>, and >>>.
            // File names can also be given without quotes if they contain only alphanumeric
            // characters and the characters `, /, ., \[Backslash], !, -, _, :, $, *, ~, and ?, together with
            // matched pairs of square brackets enclosing any characters other than spaces, tabs, and newlines.
            // Note that file names given without quotes can be followed only by spaces, tabs, or newlines, or
            // by the characters ), ], or }, as well as semicolons and commas.
            //
            // TODO: handle [] and a>>C:\progs
            //
            
            if (c.isDigitOrAlphaOrDollar() || c == WLCharacter('`') || c == WLCharacter('/') || c == WLCharacter('.') ||
                c == WLCharacter('\\') || c == WLCharacter('!') || c == WLCharacter('-') || c == WLCharacter('_') ||
                c == WLCharacter(':') || c == WLCharacter('*') || c == WLCharacter('~') || c == WLCharacter('?')) {
                
                empty = false;
                
                String.put(c.to_char());
                
                c = nextWLCharacter(INSIDE_STRING);
                
            } else {
                
                break;
            }
            
        } // while
        
        _fileifyNextToken = false;
        
        if (empty) {
            
            //
            // Something like a>>EOF
            //
            
            return TOKEN_ERROR_EMPTYSTRING;
        }
        
        return TOKEN_STRING;
        
    } else {
        
        String.put('"');

        while (true) {
            
            auto Tmp = TheCharacterDecoder->getIssues();
            
            std::copy(Tmp.begin(), Tmp.end(), std::back_inserter(Issues));
            
            c = nextWLCharacter(INSIDE_STRING);
            
            if (c == WLCHARACTER_EOF) {
                
                return TOKEN_ERROR_UNTERMINATEDSTRING;
                
            } else if (c == WLCharacter('"')) {
                
                break;
                
            } else if (c == WLCharacter('\\')) {
                
                String.put(c.to_char());
                
                auto Tmp = TheCharacterDecoder->getIssues();
                
                std::copy(Tmp.begin(), Tmp.end(), std::back_inserter(Issues));
                
                c = nextWLCharacter(INSIDE_STRING);
                
                //
                // c could be EOF, so just let string() handle stringifying
                //
                String << c.string();
                
            } else if (c == WLCharacter('\r')) {

                //
                // Skip \r in strings
                //
                ;

            } else {

                // too noisy
                // if (c == '\n') {

                //     auto Span = TheSourceManager->getWLCharacterSpan();

                //     auto CurrentLineNumber = Span.start.Line;

                //     auto LineWidth = TheSourceManager->getCurrentLineWidth();

                //     auto Issue = SyntaxIssue(TAG_NEWLINE, std::string("Newline in string") + "\n" + MSG_NEWLINE2, SEVERITY_REMARK,
                //         SourceSpan{SourceLocation{CurrentLineNumber-1, LineWidth+1}, Span.end});

                //     Issues.push_back(Issue);
                // }

                String << c.string();
            }
            
        } // while
        
        String.put('"');
        
        c = nextWLCharacter();
        
        _symbolifyNextToken = false;
        _fileifyNextToken = false;

        return TOKEN_STRING;
    }
}

//digits                  integer
//digits.digits           approximate number
//base^^digits            integer in specified base
//base^^digits.digits     approximate number in specified base
//mantissa*^n             scientific notation (mantissa*10^n)
//base^^mantissa*^n       scientific notation in specified base (mantissa*base^n)
//number`                 machine-precision approximate number
//number`s                arbitrary-precision number with precision s
//number``s               arbitrary-precision number with accuracy s
//
//
//
// base = (digits^^)?
// approximate = digits(.digits?)?|.digits
// precision = `(-?approximate)?
// accuracy = ``-?approximate
// mantissa = approximate+(precision|accuracy)?
// exponent = (*^-?digits)?
//
// numer = base+mantissa+exponent
//
Token Tokenizer::handleNumber() {
    
    auto c = currentWLCharacter();

    int base = 10;
    
    handleDigits();
    
    c = currentWLCharacter();
    
    //
    // Could be 16^^blah
    //
    if (c == WLCharacter('^')) {
        
        c = nextWLCharacter(INSIDE_NUMBER);
        
        if (c == WLCharacter('^')) {
            
            base = parseInteger(String.str(), 10);
            
            if (base < 2 || base > 36) {
                
                return TOKEN_ERROR_INVALIDBASE;
            }
            
            String.put('^');
            String.put(c.to_char());
            
            c = nextWLCharacter(INSIDE_NUMBER);
            
            if (c.isDigitOrAlpha()) {
                
                if (!handleDigitsOrAlpha(base)) {
                    
                    return TOKEN_ERROR_UNHANDLEDCHARACTER;
                }
                
            } else {
                
<<<<<<< HEAD
                String.str("");
                
                return TOKEN_ERROR_EXPECTEDDIGITORALPHA;
=======
                cur = TOKEN_ERROR_EXPECTEDDIGITORALPHA;
                return cur;
>>>>>>> 7b8c49af
            }
            
        } else {
            
            auto Loc = TheSourceManager->getSourceLocation();
            
            characterQueue.push_back(std::make_pair(c, Loc));
            setCurrentWLCharacter(WLCharacter('^'), Loc);
            
            return TOKEN_NUMBER;
        }
    }
    
    c = currentWLCharacter();
    
    if (c == WLCharacter('.')) {
        
        if (!handleFractionalPart(base)) {
            
            return TOKEN_NUMBER;
        }
    }
    
    c = currentWLCharacter();
    
    //
    // foo`
    // foo`bar
    // foo``bar
    //
    if (c == WLCharacter('`')) {
        
        String.put('`');
        
        auto Loc = TheSourceManager->getSourceLocation();

        c = nextWLCharacter(INSIDE_NUMBER);
        
        bool accuracy = false;
        if (c == WLCharacter('`')) {
            
            String.put('`');
            
            Loc = TheSourceManager->getSourceLocation();

            c = nextWLCharacter(INSIDE_NUMBER);
            
            accuracy = true;
        }
        
        if (c.isAlphaOrDollar() || c.isLetterlikeCharacter()) {

            //
            // Something like 1.2`a
            //

            auto Loc2 = TheSourceManager->getSourceLocation();

            auto Issue = SyntaxIssue(TAG_SYNTAXAMBIGUITY, "Put a space between ` and " + c.string() + " to reduce ambiguity", SEVERITY_REMARK, (SourceSpan{Loc, Loc2}));
                
            Issues.push_back(Issue);
        }

        if (accuracy || c.isDigit() || c == WLCharacter('-') || c == WLCharacter('+') || c == WLCharacter('.')) {
            
            if (c == WLCharacter('-') || c == WLCharacter('+')) {
                
                auto s = c;
                
                auto Loc2 = TheSourceManager->getSourceLocation();
                
                c = nextWLCharacter(INSIDE_NUMBER);
                
                if (c.isDigit()) {
                    
                    String.put(s.to_char());
                    
                } else if (c == WLCharacter('.')) {
                    
                    String.put(s.to_char());
                    
                } else if (accuracy) {
                    
                    //
                    // Something like 1.2``->3
                    //
                    
                    String.put(s.to_char());
                    
                    return TOKEN_ERROR_EXPECTEDACCURACY;
                    
                } else {

                    //
                    // Something like 1.2`->3
                    //

                    std::string msg;
                    if (s == WLCharacter('-')) {
                        msg = "Put a space between ` and - to reduce ambiguity";
                    } else {
                        msg = "Put a space between ` and + to reduce ambiguity";
                    }
                    auto Issue = SyntaxIssue(TAG_SYNTAXAMBIGUITY, msg, SEVERITY_REMARK, (SourceSpan{Loc, Loc2}));
                
                    Issues.push_back(Issue);
                    
                    
                    Loc = TheSourceManager->getSourceLocation();
                    
                    characterQueue.push_back(std::make_pair(c, Loc));
                    setCurrentWLCharacter(s, Loc);
                    
                    return TOKEN_NUMBER;
                }
            }
            
            bool handled = false;
            
            if (c.isDigit()) {
                
                handleDigits();
                
                handled = true;
            }
            
            c = currentWLCharacter();
            
            if (c == WLCharacter('.')) {
                
                if (handleFractionalPart(10)) {
                    
                    handled = true;
                    
                } else if (!accuracy) {
                    
                    return TOKEN_NUMBER;
                }
            }
            
            if (accuracy) {
                if (!handled) {
                    return TOKEN_ERROR_EXPECTEDACCURACY;
                }
            }
        }
    }
    
    c = currentWLCharacter();
    
    if (c == WLCharacter('*')) {
        
        c = nextWLCharacter(INSIDE_NUMBER);
        
        if (c == WLCharacter('^')) {
            
            String.put('*');
            String.put(c.to_char());
            
            c = nextWLCharacter(INSIDE_NUMBER);
            
            if (c == WLCharacter('-') || c == WLCharacter('+')) {
                
                String.put(c.to_char());
                
                c = nextWLCharacter(INSIDE_NUMBER);
            }
            
            if (!expectDigits()) {
                
                return TOKEN_ERROR_UNHANDLEDCHARACTER;
            }
            
            if (c == WLCharacter('.')) {
                
                c = nextWLCharacter(INSIDE_NUMBER);
                
                return TOKEN_ERROR_EXPONENT;
            }
            
        } else {
            
            //
            // Something like 1*a
            //
            // Back out of treating * as part of the number
            //
            
            auto Loc = TheSourceManager->getSourceLocation();
            Loc = Loc - 1;
            
            characterQueue.push_back(std::make_pair(c, Loc));
            setCurrentWLCharacter(WLCharacter('*'), Loc);
            
            return TOKEN_NUMBER;
        }
    }
    
    return TOKEN_NUMBER;
}

bool Tokenizer::handleFractionalPart(int base) {
    
    auto c = currentWLCharacter();

    assert(c == WLCharacter('.'));
    
    auto Loc = TheSourceManager->getSourceLocation();
    
    c = nextWLCharacter(INSIDE_NUMBER);
    
    if (c == WLCharacter('.')) {
        
        //
        // Something like 0..
        //
        
        auto DigitLoc = Loc;
        DigitLoc.Col--;

        auto Issue = SyntaxIssue(TAG_SYNTAXAMBIGUITY, "Put a space before the . to reduce ambiguity", SEVERITY_REMARK, (SourceSpan{DigitLoc,Loc}));
        
        Issues.push_back(Issue);

        
        Loc = TheSourceManager->getSourceLocation();
        
        characterQueue.push_back(std::make_pair(c, Loc));
        setCurrentWLCharacter(WLCharacter('.'), Loc);
        
        
        return false; 
    }

    String.put('.');

    if (c.isDigitOrAlpha()) {
        
        if (!handleDigitsOrAlpha(base)) {
            return false;
        }
    }
    
    c = currentWLCharacter();

    if (c == WLCharacter('.')) {

        //
        // Something like 1.2.3
        //

        auto Loc2 = TheSourceManager->getSourceLocation();
        auto Loc1 = Loc2;
        Loc1.Col--;

        auto Issue = SyntaxIssue(TAG_SYNTAXAMBIGUITY, "Put a space before the . to reduce ambiguity", SEVERITY_ERROR, (SourceSpan{Loc1,Loc2}));
        
        Issues.push_back(Issue);
    }

    return true;
}

bool Tokenizer::expectDigits() {
    
    auto c = currentWLCharacter();

    if (c.isDigit()) {
        
        handleDigits();
        
        return true;
        
    } else {
        
        return false;
    }
}

void Tokenizer::handleDigits() {
    
    auto c = currentWLCharacter();

    while (true) {
        
        if (c.isDigit()) {
            
            String.put(c.to_char());
            
            c = nextWLCharacter(INSIDE_NUMBER);
            
        } else {
            
            break;
        }
    }
}

bool Tokenizer::handleDigitsOrAlpha(int base) {
    
    auto c = currentWLCharacter();

    while (true) {
        
        if (c.isDigitOrAlpha()) {
            
            int baseDigit = c.toDigit();
            
            if (baseDigit == -1 || baseDigit >= base) {
                return false;
            }
            
            String.put(c.to_char());
            
            c = nextWLCharacter(INSIDE_NUMBER);
            
        } else {
            break;
        }
    }
    
    return true;
}

void Tokenizer::handleDigitsOrAlphaOrDollar() {
    
    auto c = currentWLCharacter();

    while (true) {
        
        if (c.isDigitOrAlphaOrDollar()) {
            
            String.put(c.to_char());
            
            c = nextWLCharacter();
            
        } else {
            break;
        }
    }
}

Token Tokenizer::handleOperator() {
    
    auto c = currentWLCharacter();

    Token Operator;
    
    switch (c.to_point()) {
        case ':': {
            Operator = TOKEN_OPERATOR_COLON;
            
            String.put(c.to_char());
            
            c = nextWLCharacter();
            
            switch (c.to_point()) {
                case ':': {
                    Operator = TOKEN_OPERATOR_COLONCOLON;
                    
                    String.put(c.to_char());
                    
                    c = nextWLCharacter();
                    
                    _symbolifyNextToken = true;
                }
                    break;
                case '=': {
                    Operator = TOKEN_OPERATOR_COLONEQUAL;
                    
                    String.put(c.to_char());
                    
                    c = nextWLCharacter();
                }
                    break;
                case '>': {
                    Operator = TOKEN_OPERATOR_COLONGREATER;
                    
                    String.put(c.to_char());
                    
                    c = nextWLCharacter();
                }
                    break;
            }
        }
            break;
        case '(': {
            Operator = TOKEN_OPERATOR_OPENPAREN;
            
            String.put(c.to_char());
            
            c = nextWLCharacter();
            
            if (c == WLCharacter('*')) {
                
                return handleComment();
            }
        }
            break;
        case ')': {
            Operator = TOKEN_OPERATOR_CLOSEPAREN;
            
            String.put(c.to_char());
            
            c = nextWLCharacter();
        }
            break;
        case '[': {
            
            Operator = TOKEN_OPERATOR_OPENSQUARE;
            
            String.put(c.to_char());
            
            c = nextWLCharacter();
        }
            break;
        case ']': {
            Operator = TOKEN_OPERATOR_CLOSESQUARE;
            
            String.put(c.to_char());
            
            c = nextWLCharacter();
        }
            break;
        case ',': {
            Operator = TOKEN_OPERATOR_COMMA;
            
            String.put(c.to_char());
            
            c = nextWLCharacter();
        }
            break;
        case '{': {
            Operator = TOKEN_OPERATOR_OPENCURLY;
            
            String.put(c.to_char());
            
            c = nextWLCharacter();
        }
            break;
        case '}': {
            Operator = TOKEN_OPERATOR_CLOSECURLY;
            
            String.put(c.to_char());
            
            c = nextWLCharacter();
        }
            break;
        case '=': {
            Operator = TOKEN_OPERATOR_EQUAL;
            
            String.put(c.to_char());
            
            c = nextWLCharacter();
            
            switch (c.to_point()) {
                case '=': {
                    Operator = TOKEN_OPERATOR_EQUALEQUAL;
                    
                    String.put(c.to_char());
                    
                    c = nextWLCharacter();
                    
                    if (c == WLCharacter('=')) {
                        
                        Operator = TOKEN_OPERATOR_EQUALEQUALEQUAL;
                        
                        String.put(c.to_char());
                        
                        c = nextWLCharacter();
                    }
                }
                    break;
                case '!': {
                    Operator = TOKEN_OPERATOR_UNKNOWN;
                    
                    c = nextWLCharacter();
                    
                    if (c == WLCharacter('=')) {
                        
                        Operator = TOKEN_OPERATOR_EQUALBANGEQUAL;
                        
                        String.put('!');
                        String.put(c.to_char());
                        
                        c = nextWLCharacter();
                        
                    } else {
                        
                        auto Loc = TheSourceManager->getSourceLocation();
                        
                        characterQueue.push_back(std::make_pair(c, Loc));
                        setCurrentWLCharacter(WLCharacter('!'), Loc);
                        
                        Operator = TOKEN_OPERATOR_EQUAL;
                    }
                }
                    break;
            }
        }
            break;
        case '_': {
            Operator = TOKEN_OPERATOR_UNDER;
            
            String.put(c.to_char());
            
            c = nextWLCharacter();
            
            switch (c.to_point()) {
                case '_': {
                    Operator = TOKEN_OPERATOR_UNDERUNDER;
                    
                    String.put(c.to_char());
                    
                    c = nextWLCharacter();
                    
                    if (c == WLCharacter('_')) {
                        
                        Operator = TOKEN_OPERATOR_UNDERUNDERUNDER;
                        
                        String.put(c.to_char());
                        
                        c = nextWLCharacter();
                    }
                }
                    break;
                case '.': {
                    Operator = TOKEN_OPERATOR_UNKNOWN;
                    
                    auto Loc = TheSourceManager->getSourceLocation();
                    
                    c = nextWLCharacter();
                    
                    if (c == WLCharacter('.')) {
                        
                        //
                        // Could be _... which should parse as _ ...
                        //
                        
                        auto UnderLoc = Loc;
                        UnderLoc.Col--;

                        auto Issue = SyntaxIssue(TAG_SYNTAXAMBIGUITY, "Put a space between _ and . to reduce ambiguity", SEVERITY_REMARK, (SourceSpan{UnderLoc,Loc}));
                        
                        Issues.push_back(Issue);

                        
                        Loc = TheSourceManager->getSourceLocation();
                        
                        characterQueue.push_back(std::make_pair(c, Loc));
                        setCurrentWLCharacter(WLCharacter('.'), Loc);
                        
                        
                        Operator = TOKEN_OPERATOR_UNDER;
                        
                    } else if (c.isDigit()) {
                        
                        String.put('.');
                        
                        //
                        // Something like _.0
                        //
                        
                        auto UnderLoc = Loc;
                        UnderLoc.Col--;
                        
                        auto Issue = SyntaxIssue(TAG_SYNTAXAMBIGUITY, "Put a space between . and number to reduce ambiguity", SEVERITY_REMARK, (SourceSpan{UnderLoc,Loc}));
                        
                        Issues.push_back(Issue);

                        Operator = TOKEN_OPERATOR_UNDERDOT;
                        
                    } else {
                        
                        String.put('.');
                        
                        Operator = TOKEN_OPERATOR_UNDERDOT;
                    }
                }
                    break;
            }
            
            return Operator;
        }
            break;
        case '<': {
            Operator = TOKEN_OPERATOR_LESS;
            
            String.put(c.to_char());
            
            c = nextWLCharacter();
            
            switch (c.to_point()) {
                case '|': {
                    Operator = TOKEN_OPERATOR_LESSBAR;
                    
                    String.put(c.to_char());
                    
                    c = nextWLCharacter();
                }
                    break;
                case '<': {
                    Operator = TOKEN_OPERATOR_LESSLESS;
                    
                    String.put(c.to_char());
                    
                    c = nextWLCharacter();
                    
                    _fileifyNextToken = true;
                }
                    break;
                case '>': {
                    Operator = TOKEN_OPERATOR_LESSGREATER;
                    
                    String.put(c.to_char());
                    
                    c = nextWLCharacter();
                }
                    break;
                case '=': {
                    Operator = TOKEN_OPERATOR_LESSEQUAL;
                    
                    String.put(c.to_char());
                    
                    c = nextWLCharacter();
                }
                    break;
                case '-': {
                    Operator = TOKEN_OPERATOR_UNKNOWN;
                    
                    c = nextWLCharacter();
                    
                    if (c == WLCharacter('>')) {
                        
                        Operator = TOKEN_OPERATOR_LESSMINUSGREATER;
                        
                        String.put('-');
                        String.put(c.to_char());
                        
                        c = nextWLCharacter();
                        
                    } else {
                        
                        auto Loc = TheSourceManager->getSourceLocation();
                        
                        characterQueue.push_back(std::make_pair(c, Loc));
                        setCurrentWLCharacter(WLCharacter('-'), Loc);
                        
                        
                        Operator = TOKEN_OPERATOR_LESS;
                    }
                }
                    break;
            }
        }
            break;
        case '>': {
            Operator = TOKEN_OPERATOR_GREATER;
            
            String.put(c.to_char());
            
            c = nextWLCharacter();
            
            switch (c.to_point()) {
                case '>': {
                    
                    String.put(c.to_char());
                    
                    c = nextWLCharacter();
                    
                    if (c.to_point() == '>') {
                        
                        Operator = TOKEN_OPERATOR_GREATERGREATERGREATER;
                        
                        String.put(c.to_char());
                        
                        c = nextWLCharacter();
                        
                        _fileifyNextToken = true;
                        
                    } else {
                        
                        Operator = TOKEN_OPERATOR_GREATERGREATER;
                        
                        _fileifyNextToken = true;
                    }
                }
                    break;
                case '=': {
                    Operator = TOKEN_OPERATOR_GREATEREQUAL;
                    
                    String.put(c.to_char());
                    
                    c = nextWLCharacter();
                }
                    break;
            }
        }
            break;
        case '-': {
            Operator = TOKEN_OPERATOR_MINUS;
            
            String.put(c.to_char());
            
            c = nextWLCharacter();
            
            //
            // Do not lex as a number here
            // Makes it easier to handle implicit times later
            //
            // Because if we lexed - as a number here, then it is
            // harder to know that b-1 is Plus[b, -1] instead of
            // b<invisiblespace>-1 which is Times[b, -1]
            //
            
            switch (c.to_point()) {
                case '>': {
                    Operator = TOKEN_OPERATOR_MINUSGREATER;
                    
                    String.put(c.to_char());
                    
                    c = nextWLCharacter();
                }
                    break;
                case '-': {
                    Operator = TOKEN_OPERATOR_MINUSMINUS;
                    
                    String.put(c.to_char());
                    
                    c = nextWLCharacter();
                }
                    break;
                case '=': {
                    Operator = TOKEN_OPERATOR_MINUSEQUAL;
                    
                    String.put(c.to_char());
                    
                    c = nextWLCharacter();
                }
                    break;
            }
        }
            break;
        case '|': {
            Operator = TOKEN_OPERATOR_BAR;
            
            String.put(c.to_char());
            
            c = nextWLCharacter();
            
            switch (c.to_point()) {
                case '>': {
                    Operator = TOKEN_OPERATOR_BARGREATER;
                    
                    String.put(c.to_char());
                    
                    c = nextWLCharacter();
                }
                    break;
                case '|': {
                    Operator = TOKEN_OPERATOR_BARBAR;
                    
                    String.put(c.to_char());
                    
                    c = nextWLCharacter();
                }
                    break;
            }
        }
            break;
        case ';': {
            Operator = TOKEN_OPERATOR_SEMI;
            
            String.put(c.to_char());
            
            c = nextWLCharacter();
            
            if (c == WLCharacter(';')) {
                
                Operator = TOKEN_OPERATOR_SEMISEMI;
                
                String.put(c.to_char());
                
                c = nextWLCharacter();
            }
        }
            break;
        case '!': {
            Operator = TOKEN_OPERATOR_BANG;
            
            String.put(c.to_char());
            
            c = nextWLCharacter();
            
            switch (c.to_point()) {
                case '=': {
                    Operator = TOKEN_OPERATOR_BANGEQUAL;
                    
                    String.put(c.to_char());
                    
                    c = nextWLCharacter();
                }
                    break;
                case '!': {
                    Operator = TOKEN_OPERATOR_BANGBANG;
                    
                    String.put(c.to_char());
                    
                    c = nextWLCharacter();
                }
                    break;
            }
        }
            break;
        case '#': {
            
            // auto Loc = TheSourceManager->getNextLoc();
            
            Operator = TOKEN_OPERATOR_UNKNOWN;
            
            String.put(c.to_char());
            
            c = nextWLCharacter();
            
            //
            // A slot that starts with a digit goes down one path
            // And a slot that starts with a letter does down another path
            //
            // Make sure e.g. #1a is not parsd as SlotNode["#1a"]
            //
            
            if (c.isDigit()) {
                
                Operator = TOKEN_OPERATOR_HASH;
                
                handleDigits();
                
                return Operator;
                
            } else if (c.isAlphaOrDollar()) {
                
                Operator = TOKEN_OPERATOR_HASH;
                
                handleDigitsOrAlphaOrDollar();
                
                return Operator;
                
            } else if (c == WLCharacter('#')) {
                
                Operator = TOKEN_OPERATOR_HASHHASH;
                
                String.put(c.to_char());
                
                c = nextWLCharacter();
                
                if (c.isDigit()) {
                    
                    handleDigits();
                    
                    return Operator;
                }

            } else {
                
                Operator = TOKEN_OPERATOR_HASH;
            }
        }
            break;
        case '%': {
            Operator = TOKEN_OPERATOR_PERCENT;
            
            String.put(c.to_char());
            
            c = nextWLCharacter();
            
            if (c == WLCharacter('%')) {
                
                while (true) {
                    
                    if (c != WLCharacter('%')) {
                        break;
                    }
                    
                    String.put(c.to_char());
                    
                    c = nextWLCharacter();
                }
                
                return Operator;
                
            } else if (c.isDigit()) {
                
                handleDigits();
                
                return Operator;
            }
        }
            break;
        case '&': {
            Operator = TOKEN_OPERATOR_AMP;
            
            String.put(c.to_char());
            
            c = nextWLCharacter();
            
            if (c == WLCharacter('&')) {
                
                Operator = TOKEN_OPERATOR_AMPAMP;
                
                String.put(c.to_char());
                
                c = nextWLCharacter();
            }
        }
            break;
        case '/': {
            Operator = TOKEN_OPERATOR_SLASH;
            
            String.put(c.to_char());
            
            c = nextWLCharacter();
            
            switch (c.to_point()) {
                case '@': {
                    Operator = TOKEN_OPERATOR_SLASHAT;
                    
                    String.put(c.to_char());
                    
                    c = nextWLCharacter();
                }
                    break;
                case ';': {
                    Operator = TOKEN_OPERATOR_SLASHSEMI;
                    
                    String.put(c.to_char());
                    
                    c = nextWLCharacter();
                }
                    break;
                case '.': {
                    Operator = TOKEN_OPERATOR_UNKNOWN;
                    
                    auto Loc = TheSourceManager->getSourceLocation();
                    
                    c = nextWLCharacter();
                    
                    if (c.isDigit()) {
                        
                        //
                        // Something like Round[t/.03 + 1]
                        //
                        
                        auto SlashLoc = Loc;
                        SlashLoc.Col--;
                        
                        auto Issue = SyntaxIssue(TAG_SYNTAXAMBIGUITY, "Put a space between / and . to reduce ambiguity", SEVERITY_REMARK, (SourceSpan{SlashLoc,Loc}));
                        
                        Issues.push_back(Issue);

                        
                        Loc = TheSourceManager->getSourceLocation();
                        
                        characterQueue.push_back(std::make_pair(c, Loc));
                        setCurrentWLCharacter(WLCharacter('.'), Loc);
                        
                        
                        Operator = TOKEN_OPERATOR_SLASH;
                        
                    } else {
                        
                        String.put('.');
                        
                        Operator = TOKEN_OPERATOR_SLASHDOT;
                    }
                }
                    break;
                case '/': {
                    Operator = TOKEN_OPERATOR_SLASHSLASH;
                    
                    String.put(c.to_char());
                    
                    c = nextWLCharacter();
                    
                    switch (c.to_point()) {
                        case '.': {
                            Operator = TOKEN_OPERATOR_SLASHSLASHDOT;
                            
                            String.put(c.to_char());
                            
                            c = nextWLCharacter();
                        }
                            break;
                        case '@': {
                            Operator = TOKEN_OPERATOR_SLASHSLASHAT;
                            
                            String.put(c.to_char());
                            
                            c = nextWLCharacter();
                        }
                            break;
                    }
                }
                    break;
                case ':': {
                    Operator = TOKEN_OPERATOR_SLASHCOLON;
                    
                    String.put(c.to_char());
                    
                    c = nextWLCharacter();
                }
                    break;
                case '=': {
                    Operator = TOKEN_OPERATOR_SLASHEQUAL;
                    
                    String.put(c.to_char());
                    
                    c = nextWLCharacter();
                }
                    break;
                case '*': {
                    Operator = TOKEN_OPERATOR_SLASHSTAR;
                    
                    String.put(c.to_char());
                    
                    c = nextWLCharacter();
                }
                    break;
            }
        }
            break;
        case '@': {
            Operator = TOKEN_OPERATOR_AT;
            
            String.put(c.to_char());
            
            c = nextWLCharacter();
            
            switch (c.to_point()) {
                case '@': {
                    Operator = TOKEN_OPERATOR_ATAT;
                    
                    String.put(c.to_char());
                    
                    c = nextWLCharacter();
                    
                    if (c == WLCharacter('@')) {
                        
                        Operator = TOKEN_OPERATOR_ATATAT;
                        
                        String.put(c.to_char());
                        
                        c = nextWLCharacter();
                    }
                }
                    break;
                case '*': {
                    Operator = TOKEN_OPERATOR_ATSTAR;
                    
                    String.put(c.to_char());
                    
                    c = nextWLCharacter();
                }
                    break;
            }
        }
            break;
        case '+': {

            Operator = TOKEN_OPERATOR_PLUS;
            
            String.put(c.to_char());
            
            c = nextWLCharacter();
            
            switch (c.to_point()) {
                case '+': {
                    Operator = TOKEN_OPERATOR_PLUSPLUS;
                    
                    String.put(c.to_char());
                    
                    c = nextWLCharacter();
                }
                    break;
                case '=': {
                    Operator = TOKEN_OPERATOR_PLUSEQUAL;
                    
                    String.put(c.to_char());
                    
                    c = nextWLCharacter();
                }
                    break;
            }
        }
            break;
        case '~': {
            Operator = TOKEN_OPERATOR_TILDE;
            
            String.put(c.to_char());
            
            c = nextWLCharacter();
            
            if (c == WLCharacter('~')) {
                
                Operator = TOKEN_OPERATOR_TILDETILDE;
                
                String.put(c.to_char());
                
                c = nextWLCharacter();
            }
        }
            break;
        case '?': {
            Operator = TOKEN_OPERATOR_QUESTION;
            
            String.put(c.to_char());
            
            c = nextWLCharacter();
        }
            break;
        case '*': {
            Operator = TOKEN_OPERATOR_STAR;
            
            String.put(c.to_char());
            
            c = nextWLCharacter();
            
            switch (c.to_point()) {
                case '=': {
                    Operator = TOKEN_OPERATOR_STAREQUAL;
                    
                    String.put(c.to_char());
                    
                    c = nextWLCharacter();
                }
                    break;
                case '*': {
                    Operator = TOKEN_OPERATOR_STARSTAR;
                    
                    String.put(c.to_char());
                    
                    c = nextWLCharacter();
                }
                    break;
            }
        }
            break;
        case '^': {
            
            Operator = TOKEN_OPERATOR_UNKNOWN;
            
            c = nextWLCharacter();
            
            switch (c.to_point()) {
                case ':': {
                    
                    c = nextWLCharacter();
                    
                    if (c == WLCharacter('=')) {
                        
                        Operator = TOKEN_OPERATOR_CARETCOLONEQUAL;
                        
                        String.put('^');
                        String.put(':');
                        String.put(c.to_char());
                        
                        c = nextWLCharacter();
                        
                    } else {
                        
                        String.put('^');
                        String.put(':');
                        
                        return TOKEN_ERROR_UNHANDLEDCHARACTER;
                    }
                }
                    break;
                case '=': {
                    Operator = TOKEN_OPERATOR_CARETEQUAL;
                    
                    String.put('^');
                    String.put(c.to_char());
                    
                    c = nextWLCharacter();
                }
                    break;
                default: {
                    Operator = TOKEN_OPERATOR_CARET;
                    
                    String.put('^');
                }
                    break;
            }
        }
            break;
        case '\'': {
            Operator = TOKEN_OPERATOR_SINGLEQUOTE;
            
            String.put(c.to_char());
            
            c = nextWLCharacter();
        }
            break;
        default: {
            
            assert(c.isOperatorCharacter());
            
            String << c.string();
            
            Operator = LongNameCodePointToOperator(c.to_point());
            
            c = nextWLCharacter();
        }
    }
    
    return Operator;
}

//
// Could be . or .. or ... or .0
// Have to lookahead to decide
//
Token Tokenizer::handleDot() {
    
    auto c = currentWLCharacter();

    assert(c == WLCharacter('.'));
    
    c = nextWLCharacter();
    
    if (c.isDigit()) {
        
        auto Loc = TheSourceManager->getSourceLocation();
        
        characterQueue.push_back(std::make_pair(c, Loc));
        setCurrentWLCharacter(WLCharacter('.'), Loc);
        
        return handleNumber();
    }
    
    String.put('.');
    
    auto Operator = TOKEN_OPERATOR_DOT;
    
    if (c == WLCharacter('.')) {
        
        Operator = TOKEN_OPERATOR_DOTDOT;
        
        String.put(c.to_char());
        
        c = nextWLCharacter();
        
        if (c == WLCharacter('.')) {
            
            Operator = TOKEN_OPERATOR_DOTDOTDOT;
            
            String.put(c.to_char());
            
            c = nextWLCharacter();
        }
    }
    
    return Operator;
}

std::string Tokenizer::getString() {
    
    auto StringStr = String.str();
    
    String.str("");
    
    return StringStr;
}

std::vector<SyntaxIssue> Tokenizer::getIssues() {

    auto Tmp = Issues;

    Issues.clear();
    
    auto CharacterIssues = TheCharacterDecoder->getIssues();
    
    std::copy(CharacterIssues.begin(), CharacterIssues.end(), std::back_inserter(Tmp));
    
    return Tmp;
}

Tokenizer *TheTokenizer = nullptr;<|MERGE_RESOLUTION|>--- conflicted
+++ resolved
@@ -694,14 +694,9 @@
                 
             } else {
                 
-<<<<<<< HEAD
                 String.str("");
                 
                 return TOKEN_ERROR_EXPECTEDDIGITORALPHA;
-=======
-                cur = TOKEN_ERROR_EXPECTEDDIGITORALPHA;
-                return cur;
->>>>>>> 7b8c49af
             }
             
         } else {
