
#include "Tokenizer.h"

#include "CharacterDecoder.h"
#include "CodePoint.h"
#include "LongNameMap.h"

#include <iomanip>
#include <cassert>


Tokenizer::Tokenizer() : _stringifyNextToken(false), cur(TOKEN_UNKNOWN), currentCached(false), characterQueue(),
    _currentWLCharacter(0), _currentSourceLocation{0, 0}, String(), Issues() {}

void Tokenizer::init(bool skipFirstLine) {

    auto c = nextWLCharacter();

    if (skipFirstLine) {
        while (true) {
            if (c == WLCharacter('\n')) {
                c = nextWLCharacter();
                break;
            } else if (c == WLCHARACTER_EOF) {
                c = nextWLCharacter();
                break;
            } else {
                c = nextWLCharacter();
            }
        }
    }
}

Token Tokenizer::nextToken() {
    
    assert(String.str().empty());
    
    TheSourceManager->setTokenStart();
    
    if (_stringifyNextToken) {
        
        cur = handleString();
        
        TheSourceManager->setTokenEnd();
        
        return cur;
    }
    
    auto c = currentWLCharacter();
    
    if (c.isAlpha()) {
        
        cur = handleSymbol();
        
    } else if (c == WLCharacter('$') || c == WLCharacter('`')) {
        
        cur = handleSymbol();
        
    } else if (c == WLCharacter('"')) {
        
        cur = handleString();
        
    } else if (c.isDigit()) {
        
        cur = handleNumber();
        
    } else if (c == WLCharacter('\n')) {
        
        String.put(c.to_char());
        
        c = nextWLCharacter();
        
        cur = TOKEN_NEWLINE;
        
    } else if (c == WLCharacter(' ') || c == WLCharacter('\t') || c == WLCharacter('\r')) {
        
        while (c == WLCharacter(' ') || c == WLCharacter('\t') || c == WLCharacter('\r')) {
            
            String.put(c.to_char());
            
            c = nextWLCharacter();
        }
        
        cur = TOKEN_SPACE;
        
    } else if (c == WLCharacter('.')) {
        
        cur = handleDot();
        
    } else if (c.isPunctuation() && c != WLCharacter('\\')) {
        
        cur = handleOperator();
        
    } else if (c.isLinearSyntax()) {
        
        cur = handleLinearSyntax();
        
    } else if (c == WLCharacter(EOF)) {
        
        TheSourceManager->setEOF();
        
        cur = TOKEN_EOF;
    }
    //
    // Everything else involving Unicode or errors
    //
    else if (c.isLetterlikeCharacter()) {
        
        cur = handleSymbol();
        
    } else if (c.isSpaceCharacter()) {
        
        String << c.string();
        
        c = nextWLCharacter();
        
        cur = TOKEN_SPACE;
        
    } else if (c.isNewlineCharacter()) {
        
        String << c.string();
        
        c = nextWLCharacter();
        
        cur = TOKEN_NEWLINE;
        
    } else if (c.isCommaCharacter()) {
        
        String << c.string();
        
        c = nextWLCharacter();
        
        cur = TOKEN_OPERATOR_COMMA;
        
    } else if (c.isOperatorCharacter()) {
        
        cur = handleOperator();
        
    } else {
        
        String << c.string();
        
        // Clear Issues
        auto Tmp = TheCharacterDecoder->getIssues();
        
        std::copy(Tmp.begin(), Tmp.end(), std::back_inserter(Issues));
        
        c = nextWLCharacter();
        
        cur = TOKEN_ERROR_UNHANDLEDCHARACTER;
    }
    
    TheSourceManager->setTokenEnd();
    
    return cur;
}

WLCharacter Tokenizer::nextWLCharacter(NextCharacterPolicy policy) {
    
    currentCached = false;
    
    if (!characterQueue.empty()) {
        
        auto p = characterQueue[0];
        
        auto c = p.first;
        
        // erase first
        characterQueue.erase(characterQueue.begin());
        
        return c;
    }
    
    return TheCharacterDecoder->nextWLCharacter(policy);
}

WLCharacter Tokenizer::currentWLCharacter() {

    if (currentCached) {
        
        return _currentWLCharacter;
    }

   auto c = TheCharacterDecoder->currentWLCharacter();

   return c;
}

void Tokenizer::setCurrentWLCharacter(WLCharacter current, SourceLocation Loc) {
    
    _currentWLCharacter = current;
    _currentSourceLocation = Loc;
    currentCached = true;
}

Token Tokenizer::currentToken() {
    
    assert(cur != TOKEN_UNKNOWN);
    
    return cur;
}

Token Tokenizer::handleLinearSyntax() {
    
    auto c = currentWLCharacter();

    String << c.string();
    
    Token Operator;
    
    switch (c.to_point()) {
        case CODEPOINT_LINEARSYNTAX_BANG:
            Operator = TOKEN_OPERATOR_LINEARSYNTAX_BANG;
            break;
        case CODEPOINT_LINEARSYNTAX_OPENPAREN:
            Operator = TOKEN_OPERATOR_LINEARSYNTAX_OPENPAREN;
            break;
        case CODEPOINT_LINEARSYNTAX_STAR:
            Operator = TOKEN_OPERATOR_LINEARSYNTAX_STAR;
            break;
        case CODEPOINT_LINEARSYNTAX_CLOSEPAREN:
            Operator = TOKEN_OPERATOR_LINEARSYNTAX_CLOSEPAREN;
            break;
        case CODEPOINT_LINEARSYNTAX_AT:
            Operator = TOKEN_OPERATOR_LINEARSYNTAX_AT;
            break;
        case CODEPOINT_LINEARSYNTAX_CARET:
            Operator = TOKEN_OPERATOR_LINEARSYNTAX_CARET;
            break;
        case CODEPOINT_LINEARSYNTAX_UNDER:
            Operator = TOKEN_OPERATOR_LINEARSYNTAX_UNDER;
            break;
        case CODEPOINT_LINEARSYNTAX_PERCENT:
            Operator = TOKEN_OPERATOR_LINEARSYNTAX_PERCENT;
            break;
        case CODEPOINT_LINEARSYNTAX_AMP:
            Operator = TOKEN_OPERATOR_LINEARSYNTAX_AMP;
            break;
        case CODEPOINT_LINEARSYNTAX_SLASH:
            Operator = TOKEN_OPERATOR_LINEARSYNTAX_SLASH;
            break;
        case CODEPOINT_LINEARSYNTAX_PLUS:
            Operator = TOKEN_OPERATOR_LINEARSYNTAX_PLUS;
            break;
        case CODEPOINT_LINEARSYNTAX_BACKTICK:
            Operator = TOKEN_OPERATOR_LINEARSYNTAX_BACKTICK;
            break;
        case CODEPOINT_LINEARSYNTAX_SPACE:
            Operator = TOKEN_OPERATOR_LINEARSYNTAX_SPACE;
            break;
        default:
            assert(false);
            Operator = TOKEN_ERROR_UNHANDLEDCHARACTER;
            break;
    }
    
    c = nextWLCharacter();

    cur = Operator;
    
    return cur;
}

Token Tokenizer::handleComment() {
    // comment is already started
    
    auto c = currentWLCharacter();

<<<<<<< HEAD
    assert(c == '*');
    
=======
    assert(c == WLCharacter('*'));
    assert(String.str().empty());

    String.put('(');
>>>>>>> 639ca9ed
    String.put('*');
    
    auto depth = 1;

    c = nextWLCharacter(INSIDE_COMMENT);
    
    if (c == WLCHARACTER_EOF) {
        return TOKEN_ERROR_UNTERMINATEDCOMMENT;
    }
    
    while (true) {
        
        if (c == WLCharacter('(')) {
            
            String.put(c.to_char());
            
            c = nextWLCharacter(INSIDE_COMMENT);
            
            if (c == WLCHARACTER_EOF) {
                return TOKEN_ERROR_UNTERMINATEDCOMMENT;
            }
            
            if (c == WLCharacter('*')) {
                
                String.put(c.to_char());
                
                c = nextWLCharacter(INSIDE_COMMENT);
                
                if (c == WLCHARACTER_EOF) {
                    return TOKEN_ERROR_UNTERMINATEDCOMMENT;
                }
                
                depth = depth + 1;
            }
            
        } else if (c == WLCharacter('*')) {
            
            String.put(c.to_char());

            c = nextWLCharacter(INSIDE_COMMENT);
            
            if (c == WLCHARACTER_EOF) {
                return TOKEN_ERROR_UNTERMINATEDCOMMENT;
            }
            
            if (c == WLCharacter(')')) {
                
                String.put(c.to_char());

                // This comment is closing
                
                depth = depth - 1;
                
                if (depth == 0) {
                    
                    // Leaving comments, make sure to grab next character
                    
                    c = nextWLCharacter();
                    
                    break;
                    
                } else {
                    
                    c = nextWLCharacter(INSIDE_COMMENT);
                    
                    if (c == WLCHARACTER_EOF) {
                        return TOKEN_ERROR_UNTERMINATEDCOMMENT;
                    }
                }
            }
            
        } else {
            
            //
            // Do not use String.put(c.to_char()); here because c may not be a char
            //
            
            String << c.string();
            
            // Clear Issues
            // We do not care about issues inside of comments
            TheCharacterDecoder->getIssues();
            
            c = nextWLCharacter(INSIDE_COMMENT);
            
            if (c == WLCHARACTER_EOF) {
                return TOKEN_ERROR_UNTERMINATEDCOMMENT;
            }
        }
        
    } // while

    return TOKEN_COMMENT;
}

//
// a segment is: [a-z$]([a-z]$[0-9])*
// a symbol is: (segment)?(`segment)*
//
Token Tokenizer::handleSymbol() {
    
    auto c = currentWLCharacter();

    assert(c == WLCharacter('`') || c.isAlphaOrDollar() || c.isLetterlikeCharacter());
    
    if (c.isAlphaOrDollar() || c.isLetterlikeCharacter()) {
        handleSymbolSegment();
    }
    
    c = currentWLCharacter();
    
    while (c == WLCharacter('`')) {
        
        String.put(c.to_char());
        
        c = nextWLCharacter();
        
        if (c.isAlphaOrDollar() || c.isLetterlikeCharacter()) {
            handleSymbolSegment();
        } else {
            
            cur = TOKEN_ERROR_UNHANDLEDCHARACTER;
            return cur;
        }
        
        c = currentWLCharacter();
        
    } // while
    
    return TOKEN_SYMBOL;
}

void Tokenizer::handleSymbolSegment() {
    
    auto c = currentWLCharacter();

    assert(c.isAlphaOrDollar() || c.isLetterlikeCharacter());
    
    if (c.isAlphaOrDollar()) {
        
        String.put(c.to_char());
        
        c = nextWLCharacter();
        
    } else {
        
        if (c.isStrangeLetterlikeCharacter()) {
            
            auto Span = TheSourceManager->getWLCharacterSpan();
            
            auto Issue = SyntaxIssue(TAG_STRANGECHARACTER, "Strange character in symbol: " + c.string(), SEVERITY_ERROR, Span);

            Issues.push_back(Issue);
        }
        
        String << c.string();
        
        c = nextWLCharacter();
    }
    
    while (true) {
        
        if (c.isDigitOrAlphaOrDollar()) {
            
            String.put(c.to_char());
            
            c = nextWLCharacter();
            
        } else if (c.isLetterlikeCharacter()) {
            
            if (c.isStrangeLetterlikeCharacter()) {
                
                auto Span = TheSourceManager->getWLCharacterSpan();
                
                auto Issue = SyntaxIssue(TAG_STRANGECHARACTER, "Strange character in symbol: " + c.string(), SEVERITY_ERROR, Span);

                Issues.push_back(Issue);
            }
            
            String << c.string();
            
            c = nextWLCharacter();
            
        } else {
            break;
        }
        
    } // while
}

Token Tokenizer::handleString() {
    
    auto c = currentWLCharacter();
    
    if (c.to_point() == '"') {
        if (c.isEscaped()) {
            
            String << c.string();
            
            c = nextWLCharacter();
            
            return TOKEN_ERROR_UNHANDLEDCHARACTER;
        }
    } else if (_stringifyNextToken) {
        // first eat the whitespace
        while (c == WLCharacter(' ') || c == WLCharacter('\t') || c == WLCharacter('\n')) {
            c = nextWLCharacter(INSIDE_STRING);
        }
    } else {
        assert(false);
    }
    
    if (_stringifyNextToken && c != WLCharacter('"')) {
        
        //
        // magically turn into a string
        //
        
        auto empty = true;
        while (true) {
            
            if (c.isAlpha() || c.isDigit() || c == WLCharacter('`') || c == WLCharacter('$') || c == WLCharacter('.') || c == WLCharacter('_') || c == WLCharacter('/')) {
                
                empty = false;

                String.put(c.to_char());
                
                c = nextWLCharacter(INSIDE_STRING);
                
            } else {
                
                break;
            }
            
        } // while
        
        _stringifyNextToken = false;
        
        if (empty) {

            //
            // Something like a::EOF
            //

            return TOKEN_ERROR_EMPTYSTRING;
        }

        return TOKEN_STRING;
        
    } else {
        
        String.put('"');

        while (true) {
            
            auto Tmp = TheCharacterDecoder->getIssues();
            
            std::copy(Tmp.begin(), Tmp.end(), std::back_inserter(Issues));
            
            c = nextWLCharacter(INSIDE_STRING);
            
            if (c == WLCHARACTER_EOF) {
                
                return TOKEN_ERROR_UNTERMINATEDSTRING;
                
            } else if (c == WLCharacter('"')) {
                
                break;
                
            } else if (c == WLCharacter('\\')) {
                
                String.put(c.to_char());
                
                auto Tmp = TheCharacterDecoder->getIssues();
                
                std::copy(Tmp.begin(), Tmp.end(), std::back_inserter(Issues));
                
                c = nextWLCharacter(INSIDE_STRING);
                
                //
                // c could be EOF, so just let string() handle stringifying
                //
                String << c.string();
                
            } else if (c == WLCharacter('\r')) {

                //
                // Skip \r in strings
                //
                ;

            } else {

                // too noisy
                // if (c == '\n') {

                //     auto Span = TheSourceManager->getWLCharacterSpan();

                //     auto CurrentLineNumber = Span.start.Line;

                //     auto LineWidth = TheSourceManager->getCurrentLineWidth();

                //     auto Issue = SyntaxIssue(TAG_NEWLINE, std::string("Newline in string") + "\n" + MSG_NEWLINE2, SEVERITY_REMARK,
                //         SourceSpan{SourceLocation{CurrentLineNumber-1, LineWidth+1}, Span.end});

                //     Issues.push_back(Issue);
                // }

                String << c.string();
            }
            
        } // while
        
        String.put('"');
        
        c = nextWLCharacter();
        
        if (_stringifyNextToken) {
            _stringifyNextToken = false;
        }

        return TOKEN_STRING;
    }
}

//digits                  integer
//digits.digits           approximate number
//base^^digits            integer in specified base
//base^^digits.digits     approximate number in specified base
//mantissa*^n             scientific notation (mantissa*10^n)
//base^^mantissa*^n       scientific notation in specified base (mantissa*base^n)
//number`                 machine-precision approximate number
//number`s                arbitrary-precision number with precision s
//number``s               arbitrary-precision number with accuracy s
//
//
//
// base = (digits^^)?
// approximate = digits(.digits?)?|.digits
// precision = `(-?approximate)?
// accuracy = ``-?approximate
// mantissa = approximate+(precision|accuracy)?
// exponent = (*^-?digits)?
//
// numer = base+mantissa+exponent
//
Token Tokenizer::handleNumber() {
    
    auto c = currentWLCharacter();

    int base = 10;
    
    handleDigits();
    
    c = currentWLCharacter();
    
    //
    // Could be 16^^blah
    //
    if (c == WLCharacter('^')) {
        
        c = nextWLCharacter(INSIDE_NUMBER);
        
        if (c == WLCharacter('^')) {
            
            base = parseInteger(String.str(), 10);
            
            if (base < 2 || base > 36) {
                
                cur = TOKEN_ERROR_INVALIDBASE;
                return cur;
            }
            
            String.put('^');
            String.put(c.to_char());
            
            c = nextWLCharacter(INSIDE_NUMBER);
            
            if (c.isDigitOrAlpha()) {
                
                if (!handleDigitsOrAlpha(base)) {
                    
                    cur = TOKEN_ERROR_UNHANDLEDCHARACTER;
                    return cur;
                }
                
            } else {
                
                cur = TOKEN_ERROR_EXPECTEDDIGITORALPHA;
                return cur;
            }
            
        } else {
            
            auto Loc = TheSourceManager->getSourceLocation();
            
            characterQueue.push_back(std::make_pair(c, Loc));
            setCurrentWLCharacter(WLCharacter('^'), Loc);
            
            return TOKEN_NUMBER;
        }
    }
    
    c = currentWLCharacter();
    
    if (c == WLCharacter('.')) {
        
        if (!handleFractionalPart(base)) {
            
            return TOKEN_NUMBER;
        }
    }
    
    c = currentWLCharacter();
    
    //
    // foo`
    // foo`bar
    // foo``bar
    //
    if (c == WLCharacter('`')) {
        
        String.put('`');
        
        auto Loc = TheSourceManager->getSourceLocation();

        c = nextWLCharacter(INSIDE_NUMBER);
        
        bool accuracy = false;
        if (c == WLCharacter('`')) {
            
            String.put('`');
            
            Loc = TheSourceManager->getSourceLocation();

            c = nextWLCharacter(INSIDE_NUMBER);
            
            accuracy = true;
        }
        
        if (c.isAlphaOrDollar() || c.isLetterlikeCharacter()) {

            //
            // Something like 1.2`a
            //

            auto Loc2 = TheSourceManager->getSourceLocation();

            auto Issue = SyntaxIssue(TAG_SYNTAXAMBIGUITY, "Put a space between ` and " + c.string() + " to reduce ambiguity", SEVERITY_REMARK, (SourceSpan{Loc, Loc2}));
                
            Issues.push_back(Issue);
        }

        if (accuracy || c.isDigit() || c == WLCharacter('-') || c == WLCharacter('+') || c == WLCharacter('.')) {
            
            if (c == WLCharacter('-') || c == WLCharacter('+')) {
                
                auto s = c;
                
                auto Loc2 = TheSourceManager->getSourceLocation();
                
                c = nextWLCharacter(INSIDE_NUMBER);
                
                if (c.isDigit()) {
                    
                    String.put(s.to_char());
                    
                } else if (c == WLCharacter('.')) {
                    
                    String.put(s.to_char());
                    
                } else if (accuracy) {
                    
                    //
                    // Something like 1.2``->3
                    //
                    
                    String.put(s.to_char());
                    
                    cur = TOKEN_ERROR_EXPECTEDACCURACY;
                    return cur;
                    
                } else {

                    //
                    // Something like 1.2`->3
                    //

                    std::string msg;
                    if (s == WLCharacter('-')) {
                        msg = "Put a space between ` and - to reduce ambiguity";
                    } else {
                        msg = "Put a space between ` and + to reduce ambiguity";
                    }
                    auto Issue = SyntaxIssue(TAG_SYNTAXAMBIGUITY, msg, SEVERITY_REMARK, (SourceSpan{Loc, Loc2}));
                
                    Issues.push_back(Issue);
                    
                    
                    Loc = TheSourceManager->getSourceLocation();
                    
                    characterQueue.push_back(std::make_pair(c, Loc));
                    setCurrentWLCharacter(s, Loc);
                    
                    
                    return TOKEN_NUMBER;
                }
            }
            
            bool handled = false;
            
            if (c.isDigit()) {
                
                handleDigits();
                
                handled = true;
            }
            
            c = currentWLCharacter();
            
            if (c == WLCharacter('.')) {
                
                if (handleFractionalPart(10)) {
                    
                    handled = true;
                    
                } else if (!accuracy) {
                    
                    return TOKEN_NUMBER;
                }
            }
            
            if (accuracy) {
                if (!handled) {
                    cur = TOKEN_ERROR_EXPECTEDACCURACY;
                    return cur;
                }
            }
        }
    }
    
    c = currentWLCharacter();
    
    if (c == WLCharacter('*')) {
        
        c = nextWLCharacter(INSIDE_NUMBER);
        
        if (c == WLCharacter('^')) {
            
            String.put('*');
            String.put(c.to_char());
            
            c = nextWLCharacter(INSIDE_NUMBER);
            
            if (c == WLCharacter('-') || c == WLCharacter('+')) {
                
                String.put(c.to_char());
                
                c = nextWLCharacter(INSIDE_NUMBER);
            }
            
            if (!expectDigits()) {
                
                cur = TOKEN_ERROR_UNHANDLEDCHARACTER;
                return cur;
            }
            
            if (c == WLCharacter('.')) {
                
                c = nextWLCharacter(INSIDE_NUMBER);
                
                cur = TOKEN_ERROR_EXPONENT;
                return cur;
            }
            
        } else {
            
            //
            // Something like 1*a
            //
            // Back out of treating * as part of the number
            //
            
            auto Loc = TheSourceManager->getSourceLocation();
            Loc = Loc - 1;
            
            characterQueue.push_back(std::make_pair(c, Loc));
            setCurrentWLCharacter(WLCharacter('*'), Loc);
            
            return TOKEN_NUMBER;
        }
    }
    
    return TOKEN_NUMBER;
}

bool Tokenizer::handleFractionalPart(int base) {
    
    auto c = currentWLCharacter();

    assert(c == WLCharacter('.'));
    
    auto Loc = TheSourceManager->getSourceLocation();
    
    c = nextWLCharacter(INSIDE_NUMBER);
    
    if (c == WLCharacter('.')) {
        
        //
        // Something like 0..
        //
        
        auto DigitLoc = Loc;
        DigitLoc.Col--;

        auto Issue = SyntaxIssue(TAG_SYNTAXAMBIGUITY, "Put a space before the . to reduce ambiguity", SEVERITY_REMARK, (SourceSpan{DigitLoc,Loc}));
        
        Issues.push_back(Issue);

        
        Loc = TheSourceManager->getSourceLocation();
        
        characterQueue.push_back(std::make_pair(c, Loc));
        setCurrentWLCharacter(WLCharacter('.'), Loc);
        
        
        return false; 
    }

    String.put('.');

    if (c.isDigitOrAlpha()) {
        
        if (!handleDigitsOrAlpha(base)) {
            return false;
        }
    }
    
    c = currentWLCharacter();

    if (c == WLCharacter('.')) {

        //
        // Something like 1.2.3
        //

        auto Loc2 = TheSourceManager->getSourceLocation();
        auto Loc1 = Loc2;
        Loc1.Col--;

        auto Issue = SyntaxIssue(TAG_SYNTAXAMBIGUITY, "Put a space before the . to reduce ambiguity", SEVERITY_ERROR, (SourceSpan{Loc1,Loc2}));
        
        Issues.push_back(Issue);
    }

    return true;
}

bool Tokenizer::expectDigits() {
    
    auto c = currentWLCharacter();

    if (c.isDigit()) {
        
        handleDigits();
        
        return true;
        
    } else {
        
        return false;
    }
}

void Tokenizer::handleDigits() {
    
    auto c = currentWLCharacter();

    while (true) {
        
        if (c.isDigit()) {
            
            String.put(c.to_char());
            
            c = nextWLCharacter(INSIDE_NUMBER);
            
        } else {
            
            break;
        }
    }
}

bool Tokenizer::handleDigitsOrAlpha(int base) {
    
    auto c = currentWLCharacter();

    while (true) {
        
        if (c.isDigitOrAlpha()) {
            
            int baseDigit = c.toDigit();
            
            if (baseDigit == -1 || baseDigit >= base) {
                return false;
            }
            
            String.put(c.to_char());
            
            c = nextWLCharacter(INSIDE_NUMBER);
            
        } else {
            break;
        }
    }
    
    return true;
}

void Tokenizer::handleDigitsOrAlphaOrDollar() {
    
    auto c = currentWLCharacter();

    while (true) {
        
        if (c.isDigitOrAlphaOrDollar()) {
            
            String.put(c.to_char());
            
            c = nextWLCharacter();
            
        } else {
            break;
        }
    }
}

Token Tokenizer::handleOperator() {
    
    auto c = currentWLCharacter();

    Token Operator;
    
    switch (c.to_point()) {
        case ':': {
            Operator = TOKEN_OPERATOR_COLON;
            
            String.put(c.to_char());
            
            c = nextWLCharacter();
            
            switch (c.to_point()) {
                case ':': {
                    Operator = TOKEN_OPERATOR_COLONCOLON;
                    
                    String.put(c.to_char());
                    
                    c = nextWLCharacter();
                    
                    _stringifyNextToken = true;
                }
                    break;
                case '=': {
                    Operator = TOKEN_OPERATOR_COLONEQUAL;
                    
                    String.put(c.to_char());
                    
                    c = nextWLCharacter();
                }
                    break;
                case '>': {
                    Operator = TOKEN_OPERATOR_COLONGREATER;
                    
                    String.put(c.to_char());
                    
                    c = nextWLCharacter();
                }
                    break;
            }
        }
            break;
        case '(': {
            Operator = TOKEN_OPERATOR_OPENPAREN;
            
            String.put(c.to_char());
            
            c = nextWLCharacter();
            
            if (c == WLCharacter('*')) {
                
                return handleComment();
            }
        }
            break;
        case ')': {
            Operator = TOKEN_OPERATOR_CLOSEPAREN;
            
            String.put(c.to_char());
            
            c = nextWLCharacter();
        }
            break;
        case '[': {
            
            Operator = TOKEN_OPERATOR_OPENSQUARE;
            
            String.put(c.to_char());
            
            c = nextWLCharacter();
        }
            break;
        case ']': {
            Operator = TOKEN_OPERATOR_CLOSESQUARE;
            
            String.put(c.to_char());
            
            c = nextWLCharacter();
        }
            break;
        case ',': {
            Operator = TOKEN_OPERATOR_COMMA;
            
            String.put(c.to_char());
            
            c = nextWLCharacter();
        }
            break;
        case '{': {
            Operator = TOKEN_OPERATOR_OPENCURLY;
            
            String.put(c.to_char());
            
            c = nextWLCharacter();
        }
            break;
        case '}': {
            Operator = TOKEN_OPERATOR_CLOSECURLY;
            
            String.put(c.to_char());
            
            c = nextWLCharacter();
        }
            break;
        case '=': {
            Operator = TOKEN_OPERATOR_EQUAL;
            
            String.put(c.to_char());
            
            c = nextWLCharacter();
            
            switch (c.to_point()) {
                case '=': {
                    Operator = TOKEN_OPERATOR_EQUALEQUAL;
                    
                    String.put(c.to_char());
                    
                    c = nextWLCharacter();
                    
                    if (c == WLCharacter('=')) {
                        
                        Operator = TOKEN_OPERATOR_EQUALEQUALEQUAL;
                        
                        String.put(c.to_char());
                        
                        c = nextWLCharacter();
                    }
                }
                    break;
                case '!': {
                    Operator = TOKEN_OPERATOR_UNKNOWN;
                    
                    c = nextWLCharacter();
                    
                    if (c == WLCharacter('=')) {
                        
                        Operator = TOKEN_OPERATOR_EQUALBANGEQUAL;
                        
                        String.put('!');
                        String.put(c.to_char());
                        
                        c = nextWLCharacter();
                        
                    } else {
                        
                        auto Loc = TheSourceManager->getSourceLocation();
                        
                        characterQueue.push_back(std::make_pair(c, Loc));
                        setCurrentWLCharacter(WLCharacter('!'), Loc);
                        
                        Operator = TOKEN_OPERATOR_EQUAL;
                    }
                }
                    break;
            }
        }
            break;
        case '_': {
            Operator = TOKEN_OPERATOR_UNDER;
            
            String.put(c.to_char());
            
            c = nextWLCharacter();
            
            switch (c.to_point()) {
                case '_': {
                    Operator = TOKEN_OPERATOR_UNDERUNDER;
                    
                    String.put(c.to_char());
                    
                    c = nextWLCharacter();
                    
                    if (c == WLCharacter('_')) {
                        
                        Operator = TOKEN_OPERATOR_UNDERUNDERUNDER;
                        
                        String.put(c.to_char());
                        
                        c = nextWLCharacter();
                    }
                }
                    break;
                case '.': {
                    Operator = TOKEN_OPERATOR_UNKNOWN;
                    
                    auto Loc = TheSourceManager->getSourceLocation();
                    
                    c = nextWLCharacter();
                    
                    if (c == WLCharacter('.')) {
                        
                        //
                        // Could be _... which should parse as _ ...
                        //
                        
                        auto UnderLoc = Loc;
                        UnderLoc.Col--;

                        auto Issue = SyntaxIssue(TAG_SYNTAXAMBIGUITY, "Put a space between _ and . to reduce ambiguity", SEVERITY_REMARK, (SourceSpan{UnderLoc,Loc}));
                        
                        Issues.push_back(Issue);

                        
                        Loc = TheSourceManager->getSourceLocation();
                        
                        characterQueue.push_back(std::make_pair(c, Loc));
                        setCurrentWLCharacter(WLCharacter('.'), Loc);
                        
                        
                        Operator = TOKEN_OPERATOR_UNDER;
                        
                    } else if (c.isDigit()) {
                        
                        String.put('.');
                        
                        //
                        // Something like _.0
                        //
                        
                        auto UnderLoc = Loc;
                        UnderLoc.Col--;
                        
                        auto Issue = SyntaxIssue(TAG_SYNTAXAMBIGUITY, "Put a space between . and number to reduce ambiguity", SEVERITY_REMARK, (SourceSpan{UnderLoc,Loc}));
                        
                        Issues.push_back(Issue);

                        Operator = TOKEN_OPERATOR_UNDERDOT;
                        
                    } else {
                        
                        String.put('.');
                        
                        Operator = TOKEN_OPERATOR_UNDERDOT;
                    }
                }
                    break;
            }
            
            return Operator;
        }
            break;
        case '<': {
            Operator = TOKEN_OPERATOR_LESS;
            
            String.put(c.to_char());
            
            c = nextWLCharacter();
            
            switch (c.to_point()) {
                case '|': {
                    Operator = TOKEN_OPERATOR_LESSBAR;
                    
                    String.put(c.to_char());
                    
                    c = nextWLCharacter();
                }
                    break;
                case '<': {
                    Operator = TOKEN_OPERATOR_LESSLESS;
                    
                    String.put(c.to_char());
                    
                    c = nextWLCharacter();
                    
                    _stringifyNextToken = true;
                }
                    break;
                case '>': {
                    Operator = TOKEN_OPERATOR_LESSGREATER;
                    
                    String.put(c.to_char());
                    
                    c = nextWLCharacter();
                }
                    break;
                case '=': {
                    Operator = TOKEN_OPERATOR_LESSEQUAL;
                    
                    String.put(c.to_char());
                    
                    c = nextWLCharacter();
                }
                    break;
                case '-': {
                    Operator = TOKEN_OPERATOR_UNKNOWN;
                    
                    c = nextWLCharacter();
                    
                    if (c == WLCharacter('>')) {
                        
                        Operator = TOKEN_OPERATOR_LESSMINUSGREATER;
                        
                        String.put('-');
                        String.put(c.to_char());
                        
                        c = nextWLCharacter();
                        
                    } else {
                        
                        auto Loc = TheSourceManager->getSourceLocation();
                        
                        characterQueue.push_back(std::make_pair(c, Loc));
                        setCurrentWLCharacter(WLCharacter('-'), Loc);
                        
                        
                        Operator = TOKEN_OPERATOR_LESS;
                    }
                }
                    break;
            }
        }
            break;
        case '>': {
            Operator = TOKEN_OPERATOR_GREATER;
            
            String.put(c.to_char());
            
            c = nextWLCharacter();
            
            switch (c.to_point()) {
                case '>': {
                    Operator = TOKEN_OPERATOR_GREATERGREATER;
                    
                    String.put(c.to_char());
                    
                    c = nextWLCharacter();
                    
                    _stringifyNextToken = true;
                }
                    break;
                case '=': {
                    Operator = TOKEN_OPERATOR_GREATEREQUAL;
                    
                    String.put(c.to_char());
                    
                    c = nextWLCharacter();
                }
                    break;
            }
        }
            break;
        case '-': {
            Operator = TOKEN_OPERATOR_MINUS;
            
            String.put(c.to_char());
            
            c = nextWLCharacter();
            
            //
            // Do not lex as a number here
            // Makes it easier to handle implicit times later
            //
            // Because if we lexed - as a number here, then it is
            // harder to know that b-1 is Plus[b, -1] instead of
            // b<invisiblespace>-1 which is Times[b, -1]
            //
            
            switch (c.to_point()) {
                case '>': {
                    Operator = TOKEN_OPERATOR_MINUSGREATER;
                    
                    String.put(c.to_char());
                    
                    c = nextWLCharacter();
                }
                    break;
                case '-': {
                    Operator = TOKEN_OPERATOR_MINUSMINUS;
                    
                    String.put(c.to_char());
                    
                    c = nextWLCharacter();
                }
                    break;
                case '=': {
                    Operator = TOKEN_OPERATOR_MINUSEQUAL;
                    
                    String.put(c.to_char());
                    
                    c = nextWLCharacter();
                }
                    break;
            }
        }
            break;
        case '|': {
            Operator = TOKEN_OPERATOR_BAR;
            
            String.put(c.to_char());
            
            c = nextWLCharacter();
            
            switch (c.to_point()) {
                case '>': {
                    Operator = TOKEN_OPERATOR_BARGREATER;
                    
                    String.put(c.to_char());
                    
                    c = nextWLCharacter();
                }
                    break;
                case '|': {
                    Operator = TOKEN_OPERATOR_BARBAR;
                    
                    String.put(c.to_char());
                    
                    c = nextWLCharacter();
                }
                    break;
            }
        }
            break;
        case ';': {
            Operator = TOKEN_OPERATOR_SEMI;
            
            String.put(c.to_char());
            
            c = nextWLCharacter();
            
            if (c == WLCharacter(';')) {
                
                Operator = TOKEN_OPERATOR_SEMISEMI;
                
                String.put(c.to_char());
                
                c = nextWLCharacter();
            }
        }
            break;
        case '!': {
            Operator = TOKEN_OPERATOR_BANG;
            
            String.put(c.to_char());
            
            c = nextWLCharacter();
            
            switch (c.to_point()) {
                case '=': {
                    Operator = TOKEN_OPERATOR_BANGEQUAL;
                    
                    String.put(c.to_char());
                    
                    c = nextWLCharacter();
                }
                    break;
                case '!': {
                    Operator = TOKEN_OPERATOR_BANGBANG;
                    
                    String.put(c.to_char());
                    
                    c = nextWLCharacter();
                }
                    break;
            }
        }
            break;
        case '#': {
            
            // auto Loc = TheSourceManager->getNextLoc();
            
            Operator = TOKEN_OPERATOR_UNKNOWN;
            
            String.put(c.to_char());
            
            c = nextWLCharacter();
            
            //
            // A slot that starts with a digit goes down one path
            // And a slot that starts with a letter does down another path
            //
            // Make sure e.g. #1a is not parsd as SlotNode["#1a"]
            //
            
            if (c.isDigit()) {
                
                Operator = TOKEN_OPERATOR_HASH;
                
                handleDigits();
                
                return Operator;
                
            } else if (c.isAlphaOrDollar()) {
                
                Operator = TOKEN_OPERATOR_HASH;
                
                handleDigitsOrAlphaOrDollar();
                
                return Operator;
                
            } else if (c == WLCharacter('#')) {
                
                Operator = TOKEN_OPERATOR_HASHHASH;
                
                String.put(c.to_char());
                
                c = nextWLCharacter();
                
                if (c.isDigit()) {
                    
                    handleDigits();
                    
                    return Operator;
                }

            } else {
                
                Operator = TOKEN_OPERATOR_HASH;
            }
        }
            break;
        case '%': {
            Operator = TOKEN_OPERATOR_PERCENT;
            
            String.put(c.to_char());
            
            c = nextWLCharacter();
            
            if (c == WLCharacter('%')) {
                
                while (true) {
                    
                    if (c != WLCharacter('%')) {
                        break;
                    }
                    
                    String.put(c.to_char());
                    
                    c = nextWLCharacter();
                }
                
                return Operator;
                
            } else if (c.isDigit()) {
                
                handleDigits();
                
                return Operator;
            }
        }
            break;
        case '&': {
            Operator = TOKEN_OPERATOR_AMP;
            
            String.put(c.to_char());
            
            c = nextWLCharacter();
            
            if (c == WLCharacter('&')) {
                
                Operator = TOKEN_OPERATOR_AMPAMP;
                
                String.put(c.to_char());
                
                c = nextWLCharacter();
            }
        }
            break;
        case '/': {
            Operator = TOKEN_OPERATOR_SLASH;
            
            String.put(c.to_char());
            
            c = nextWLCharacter();
            
            switch (c.to_point()) {
                case '@': {
                    Operator = TOKEN_OPERATOR_SLASHAT;
                    
                    String.put(c.to_char());
                    
                    c = nextWLCharacter();
                }
                    break;
                case ';': {
                    Operator = TOKEN_OPERATOR_SLASHSEMI;
                    
                    String.put(c.to_char());
                    
                    c = nextWLCharacter();
                }
                    break;
                case '.': {
                    Operator = TOKEN_OPERATOR_UNKNOWN;
                    
                    auto Loc = TheSourceManager->getSourceLocation();
                    
                    c = nextWLCharacter();
                    
                    if (c.isDigit()) {
                        
                        //
                        // Something like Round[t/.03 + 1]
                        //
                        
                        auto SlashLoc = Loc;
                        SlashLoc.Col--;
                        
                        auto Issue = SyntaxIssue(TAG_SYNTAXAMBIGUITY, "Put a space between / and . to reduce ambiguity", SEVERITY_REMARK, (SourceSpan{SlashLoc,Loc}));
                        
                        Issues.push_back(Issue);

                        
                        Loc = TheSourceManager->getSourceLocation();
                        
                        characterQueue.push_back(std::make_pair(c, Loc));
                        setCurrentWLCharacter(WLCharacter('.'), Loc);
                        
                        
                        Operator = TOKEN_OPERATOR_SLASH;
                        
                    } else {
                        
                        String.put('.');
                        
                        Operator = TOKEN_OPERATOR_SLASHDOT;
                    }
                }
                    break;
                case '/': {
                    Operator = TOKEN_OPERATOR_SLASHSLASH;
                    
                    String.put(c.to_char());
                    
                    c = nextWLCharacter();
                    
                    switch (c.to_point()) {
                        case '.': {
                            Operator = TOKEN_OPERATOR_SLASHSLASHDOT;
                            
                            String.put(c.to_char());
                            
                            c = nextWLCharacter();
                        }
                            break;
                        case '@': {
                            Operator = TOKEN_OPERATOR_SLASHSLASHAT;
                            
                            String.put(c.to_char());
                            
                            c = nextWLCharacter();
                        }
                            break;
                    }
                }
                    break;
                case ':': {
                    Operator = TOKEN_OPERATOR_SLASHCOLON;
                    
                    String.put(c.to_char());
                    
                    c = nextWLCharacter();
                }
                    break;
                case '=': {
                    Operator = TOKEN_OPERATOR_SLASHEQUAL;
                    
                    String.put(c.to_char());
                    
                    c = nextWLCharacter();
                }
                    break;
                case '*': {
                    Operator = TOKEN_OPERATOR_SLASHSTAR;
                    
                    String.put(c.to_char());
                    
                    c = nextWLCharacter();
                }
                    break;
            }
        }
            break;
        case '@': {
            Operator = TOKEN_OPERATOR_AT;
            
            String.put(c.to_char());
            
            c = nextWLCharacter();
            
            switch (c.to_point()) {
                case '@': {
                    Operator = TOKEN_OPERATOR_ATAT;
                    
                    String.put(c.to_char());
                    
                    c = nextWLCharacter();
                    
                    if (c == WLCharacter('@')) {
                        
                        Operator = TOKEN_OPERATOR_ATATAT;
                        
                        String.put(c.to_char());
                        
                        c = nextWLCharacter();
                    }
                }
                    break;
                case '*': {
                    Operator = TOKEN_OPERATOR_ATSTAR;
                    
                    String.put(c.to_char());
                    
                    c = nextWLCharacter();
                }
                    break;
            }
        }
            break;
        case '+': {

            Operator = TOKEN_OPERATOR_PLUS;
            
            String.put(c.to_char());
            
            c = nextWLCharacter();
            
            switch (c.to_point()) {
                case '+': {
                    Operator = TOKEN_OPERATOR_PLUSPLUS;
                    
                    String.put(c.to_char());
                    
                    c = nextWLCharacter();
                }
                    break;
                case '=': {
                    Operator = TOKEN_OPERATOR_PLUSEQUAL;
                    
                    String.put(c.to_char());
                    
                    c = nextWLCharacter();
                }
                    break;
            }
        }
            break;
        case '~': {
            Operator = TOKEN_OPERATOR_TILDE;
            
            String.put(c.to_char());
            
            c = nextWLCharacter();
            
            if (c == WLCharacter('~')) {
                
                Operator = TOKEN_OPERATOR_TILDETILDE;
                
                String.put(c.to_char());
                
                c = nextWLCharacter();
            }
        }
            break;
        case '?': {
            Operator = TOKEN_OPERATOR_QUESTION;
            
            String.put(c.to_char());
            
            c = nextWLCharacter();
        }
            break;
        case '*': {
            Operator = TOKEN_OPERATOR_STAR;
            
            String.put(c.to_char());
            
            c = nextWLCharacter();
            
            switch (c.to_point()) {
                case '=': {
                    Operator = TOKEN_OPERATOR_STAREQUAL;
                    
                    String.put(c.to_char());
                    
                    c = nextWLCharacter();
                }
                    break;
                case '*': {
                    Operator = TOKEN_OPERATOR_STARSTAR;
                    
                    String.put(c.to_char());
                    
                    c = nextWLCharacter();
                }
                    break;
            }
        }
            break;
        case '^': {
            
            Operator = TOKEN_OPERATOR_UNKNOWN;
            
            c = nextWLCharacter();
            
            switch (c.to_point()) {
                case ':': {
                    
                    c = nextWLCharacter();
                    
                    if (c == WLCharacter('=')) {
                        
                        Operator = TOKEN_OPERATOR_CARETCOLONEQUAL;
                        
                        String.put('^');
                        String.put(':');
                        String.put(c.to_char());
                        
                        c = nextWLCharacter();
                        
                    } else {
                        
                        String.put('^');
                        String.put(':');
                        
                        cur = TOKEN_ERROR_UNHANDLEDCHARACTER;
                        return cur;
                    }
                }
                    break;
                case '=': {
                    Operator = TOKEN_OPERATOR_CARETEQUAL;
                    
                    String.put('^');
                    String.put(c.to_char());
                    
                    c = nextWLCharacter();
                }
                    break;
                default: {
                    Operator = TOKEN_OPERATOR_CARET;
                    
                    String.put('^');
                }
                    break;
            }
        }
            break;
        case '\'': {
            Operator = TOKEN_OPERATOR_SINGLEQUOTE;
            
            String.put(c.to_char());
            
            c = nextWLCharacter();
        }
            break;
        default: {
            
            assert(c.isOperatorCharacter());
            
            String << c.string();
            
            Operator = LongNameCodePointToOperator(c.to_point());
            
            c = nextWLCharacter();
        }
    }
    
    return Operator;
}

//
// Could be . or .. or ... or .0
// Have to lookahead to decide
//
Token Tokenizer::handleDot() {
    
    auto c = currentWLCharacter();

    assert(c == WLCharacter('.'));
    
    c = nextWLCharacter();
    
    if (c.isDigit()) {
        
        auto Loc = TheSourceManager->getSourceLocation();
        
        characterQueue.push_back(std::make_pair(c, Loc));
        setCurrentWLCharacter(WLCharacter('.'), Loc);
        
        cur = handleNumber();
        return cur;
    }
    
    String.put('.');
    
    auto Operator = TOKEN_OPERATOR_DOT;
    
    if (c == WLCharacter('.')) {
        
        Operator = TOKEN_OPERATOR_DOTDOT;
        
        String.put(c.to_char());
        
        c = nextWLCharacter();
        
        if (c == WLCharacter('.')) {
            
            Operator = TOKEN_OPERATOR_DOTDOTDOT;
            
            String.put(c.to_char());
            
            c = nextWLCharacter();
        }
    }
    
    cur = Operator;
    return cur;
}

std::string Tokenizer::getString() {
    
    auto StringStr = String.str();
    
    String.str("");
    
    return StringStr;
}

std::vector<SyntaxIssue> Tokenizer::getIssues() {

    auto Tmp = Issues;

    Issues.clear();
    
    auto CharacterIssues = TheCharacterDecoder->getIssues();
    
    std::copy(CharacterIssues.begin(), CharacterIssues.end(), std::back_inserter(Tmp));
    
    return Tmp;
}

Tokenizer *TheTokenizer = nullptr;<|MERGE_RESOLUTION|>--- conflicted
+++ resolved
@@ -266,15 +266,8 @@
     
     auto c = currentWLCharacter();
 
-<<<<<<< HEAD
-    assert(c == '*');
-    
-=======
     assert(c == WLCharacter('*'));
-    assert(String.str().empty());
-
-    String.put('(');
->>>>>>> 639ca9ed
+    
     String.put('*');
     
     auto depth = 1;
