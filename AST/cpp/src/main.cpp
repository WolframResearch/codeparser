--- conflicted
+++ resolved
@@ -322,21 +322,15 @@
             
             auto Expr = TheParser->parseTopLevel();
             
-<<<<<<< HEAD
-            assert(TheParser->getString().empty());
-            assert(TheParser->getIssues().empty());
-            assert(TheParser->getComments().empty());
-
-=======
             //
             // Do not check:
             // assert(TheParser->getString().empty());
             // assert(TheParser->getIssues().empty());
+            // assert(TheParser->getComments().empty());
             // here.
             // There may be multiple expressons to parse, and after parsing the first expression, the first token of the second expression has been queued.
             // There may be a message from this token which will be handled when the second expression is parsed.
             
->>>>>>> 639ca9ed
             nodes.push_back(Expr);
         }
 
